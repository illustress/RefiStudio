'use client'

import { useEffect, useRef, useState } from 'react'
<<<<<<< HEAD
import { Dialog, DialogContent, DialogHeader, DialogTitle } from '@/components/ui'
import { client } from '@/lib/auth-client'
=======
import { X } from 'lucide-react'
import { Button, Dialog, DialogContent, DialogHeader, DialogTitle } from '@/components/ui'
import { isBillingEnabled } from '@/lib/environment'
>>>>>>> 03bb437e
import { createLogger } from '@/lib/logs/console/logger'
import { cn } from '@/lib/utils'
import {
  Account,
  ApiKeys,
  Credentials,
  EnvironmentVariables,
  General,
  Privacy,
  SettingsNavigation,
  Subscription,
  TeamManagement,
} from '@/app/workspace/[workspaceId]/w/components/sidebar/components/settings-modal/components'
import { useOrganizationStore } from '@/stores/organization'
import { useGeneralStore } from '@/stores/settings/general/store'

const logger = createLogger('SettingsModal')

interface SettingsModalProps {
  open: boolean
  onOpenChange: (open: boolean) => void
}

type SettingsSection =
  | 'general'
  | 'environment'
  | 'account'
  | 'credentials'
  | 'apikeys'
  | 'subscription'
  | 'team'
  | 'privacy'

export function SettingsModal({ open, onOpenChange }: SettingsModalProps) {
  const [activeSection, setActiveSection] = useState<SettingsSection>('general')
  const [isLoading, setIsLoading] = useState(true)
  const loadSettings = useGeneralStore((state) => state.loadSettings)
  const { activeOrganization } = useOrganizationStore()
  const hasLoadedInitialData = useRef(false)
  const environmentCloseHandler = useRef<((open: boolean) => void) | null>(null)

  useEffect(() => {
    async function loadAllSettings() {
      if (!open) return

      if (hasLoadedInitialData.current) return

      setIsLoading(true)

      try {
        await loadSettings()
        hasLoadedInitialData.current = true
      } catch (error) {
        logger.error('Error loading settings data:', error)
      } finally {
        setIsLoading(false)
      }
    }

    if (open) {
      loadAllSettings()
    } else {
      hasLoadedInitialData.current = false
    }
  }, [open, loadSettings])

  useEffect(() => {
    const handleOpenSettings = (event: CustomEvent<{ tab: SettingsSection }>) => {
      setActiveSection(event.detail.tab)
      onOpenChange(true)
    }

    window.addEventListener('open-settings', handleOpenSettings as EventListener)

    return () => {
      window.removeEventListener('open-settings', handleOpenSettings as EventListener)
    }
  }, [onOpenChange])

  // Redirect away from billing tabs if billing is disabled
  useEffect(() => {
    if (!isBillingEnabled && (activeSection === 'subscription' || activeSection === 'team')) {
      setActiveSection('general')
    }
  }, [activeSection])

  const isSubscriptionEnabled = isBillingEnabled

  // Handle dialog close - delegate to environment component if it's active
  const handleDialogOpenChange = (newOpen: boolean) => {
    if (!newOpen && activeSection === 'environment' && environmentCloseHandler.current) {
      environmentCloseHandler.current(newOpen)
    } else {
      onOpenChange(newOpen)
    }
  }

  return (
    <Dialog open={open} onOpenChange={handleDialogOpenChange}>
      <DialogContent className='flex h-[70vh] flex-col gap-0 p-0 sm:max-w-[800px]'>
        <DialogHeader className='border-b px-6 py-4'>
          <DialogTitle className='font-medium text-lg'>Settings</DialogTitle>
        </DialogHeader>

        <div className='flex min-h-0 flex-1'>
          {/* Navigation Sidebar */}
          <div className='w-[180px]'>
            <SettingsNavigation
              activeSection={activeSection}
              onSectionChange={setActiveSection}
              hasOrganization={!!activeOrganization?.id}
            />
          </div>

          {/* Content Area */}
          <div className='flex-1 overflow-y-auto'>
            <div className={cn('h-full', activeSection === 'general' ? 'block' : 'hidden')}>
              <General />
            </div>
            <div className={cn('h-full', activeSection === 'environment' ? 'block' : 'hidden')}>
              <EnvironmentVariables
                onOpenChange={onOpenChange}
                registerCloseHandler={(handler) => {
                  environmentCloseHandler.current = handler
                }}
              />
            </div>
            <div className={cn('h-full', activeSection === 'account' ? 'block' : 'hidden')}>
              <Account onOpenChange={onOpenChange} />
            </div>
            <div className={cn('h-full', activeSection === 'credentials' ? 'block' : 'hidden')}>
              <Credentials onOpenChange={onOpenChange} />
            </div>
            <div className={cn('h-full', activeSection === 'apikeys' ? 'block' : 'hidden')}>
              <ApiKeys onOpenChange={onOpenChange} />
            </div>
            {isSubscriptionEnabled && (
              <div className={cn('h-full', activeSection === 'subscription' ? 'block' : 'hidden')}>
                <Subscription onOpenChange={onOpenChange} />
              </div>
            )}
            {isBillingEnabled && (
              <div className={cn('h-full', activeSection === 'team' ? 'block' : 'hidden')}>
                <TeamManagement />
              </div>
            )}
            <div className={cn('h-full', activeSection === 'privacy' ? 'block' : 'hidden')}>
              <Privacy />
            </div>
          </div>
        </div>
      </DialogContent>
    </Dialog>
  )
}<|MERGE_RESOLUTION|>--- conflicted
+++ resolved
@@ -1,14 +1,8 @@
 'use client'
 
 import { useEffect, useRef, useState } from 'react'
-<<<<<<< HEAD
 import { Dialog, DialogContent, DialogHeader, DialogTitle } from '@/components/ui'
-import { client } from '@/lib/auth-client'
-=======
-import { X } from 'lucide-react'
-import { Button, Dialog, DialogContent, DialogHeader, DialogTitle } from '@/components/ui'
 import { isBillingEnabled } from '@/lib/environment'
->>>>>>> 03bb437e
 import { createLogger } from '@/lib/logs/console/logger'
 import { cn } from '@/lib/utils'
 import {
