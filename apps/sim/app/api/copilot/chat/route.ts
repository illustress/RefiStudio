--- conflicted
+++ resolved
@@ -1,7 +1,12 @@
-import { createCipheriv, createDecipheriv, createHash, randomBytes } from 'crypto'
-import { and, desc, eq } from 'drizzle-orm'
-import { type NextRequest, NextResponse } from 'next/server'
-import { z } from 'zod'
+import {
+  createCipheriv,
+  createDecipheriv,
+  createHash,
+  randomBytes,
+} from "crypto";
+import { and, desc, eq } from "drizzle-orm";
+import { type NextRequest, NextResponse } from "next/server";
+import { z } from "zod";
 // import { getSession } from '@/lib/auth'
 import {
   authenticateCopilotRequestSessionOnly,
@@ -9,51 +14,54 @@
   createInternalServerErrorResponse,
   createRequestTracker,
   createUnauthorizedResponse,
-} from '@/lib/copilot/auth'
-import { getCopilotModel } from '@/lib/copilot/config'
-import { TITLE_GENERATION_SYSTEM_PROMPT, TITLE_GENERATION_USER_PROMPT } from '@/lib/copilot/prompts'
-import { env } from '@/lib/env'
-import { createLogger } from '@/lib/logs/console/logger'
-import { SIM_AGENT_API_URL_DEFAULT } from '@/lib/sim-agent'
-import { downloadFile } from '@/lib/uploads'
-import { downloadFromS3WithConfig } from '@/lib/uploads/s3/s3-client'
-import { S3_COPILOT_CONFIG, USE_S3_STORAGE } from '@/lib/uploads/setup'
-import { db } from '@/db'
-import { copilotChats } from '@/db/schema'
-import { executeProviderRequest } from '@/providers'
-import { createAnthropicFileContent, isSupportedFileType } from './file-utils'
-
-const logger = createLogger('CopilotChatAPI')
+} from "@/lib/copilot/auth";
+import { getCopilotModel } from "@/lib/copilot/config";
+import {
+  TITLE_GENERATION_SYSTEM_PROMPT,
+  TITLE_GENERATION_USER_PROMPT,
+} from "@/lib/copilot/prompts";
+import { env } from "@/lib/env";
+import { createLogger } from "@/lib/logs/console/logger";
+import { SIM_AGENT_API_URL_DEFAULT } from "@/lib/sim-agent";
+import { downloadFile } from "@/lib/uploads";
+import { downloadFromS3WithConfig } from "@/lib/uploads/s3/s3-client";
+import { S3_COPILOT_CONFIG, USE_S3_STORAGE } from "@/lib/uploads/setup";
+import { db } from "@/db";
+import { copilotChats } from "@/db/schema";
+import { executeProviderRequest } from "@/providers";
+import { createAnthropicFileContent, isSupportedFileType } from "./file-utils";
+
+const logger = createLogger("CopilotChatAPI");
 
 // Sim Agent API configuration
-const SIM_AGENT_API_URL = env.SIM_AGENT_API_URL || SIM_AGENT_API_URL_DEFAULT
+const SIM_AGENT_API_URL = env.SIM_AGENT_API_URL || SIM_AGENT_API_URL_DEFAULT;
 
 function deriveKey(keyString: string): Buffer {
-  return createHash('sha256').update(keyString, 'utf8').digest()
+  return createHash("sha256").update(keyString, "utf8").digest();
 }
 
 function decryptWithKey(encryptedValue: string, keyString: string): string {
-  const [ivHex, encryptedHex, authTagHex] = encryptedValue.split(':')
+  const [ivHex, encryptedHex, authTagHex] = encryptedValue.split(":");
   if (!ivHex || !encryptedHex || !authTagHex) {
-    throw new Error('Invalid encrypted format')
+    throw new Error("Invalid encrypted format");
   }
-  const key = deriveKey(keyString)
-  const iv = Buffer.from(ivHex, 'hex')
-  const decipher = createDecipheriv('aes-256-gcm', key, iv)
-  decipher.setAuthTag(Buffer.from(authTagHex, 'hex'))
-  let decrypted = decipher.update(encryptedHex, 'hex', 'utf8')
-  decrypted += decipher.final('utf8')
-  return decrypted
+  const key = deriveKey(keyString);
+  const iv = Buffer.from(ivHex, "hex");
+  const decipher = createDecipheriv("aes-256-gcm", key, iv);
+  decipher.setAuthTag(Buffer.from(authTagHex, "hex"));
+  let decrypted = decipher.update(encryptedHex, "hex", "utf8");
+  decrypted += decipher.final("utf8");
+  return decrypted;
 }
 
 function encryptWithKey(plaintext: string, keyString: string): string {
-  const key = deriveKey(keyString)
-  const iv = randomBytes(16)
-  const cipher = createCipheriv('aes-256-gcm', key, iv)
-  let encrypted = cipher.update(plaintext, 'utf8', 'hex')
-  encrypted += cipher.final('hex')
-  const authTag = cipher.getAuthTag().toString('hex')
-  return `${iv.toString('hex')}:${encrypted}:${authTag}`
+  const key = deriveKey(keyString);
+  const iv = randomBytes(16);
+  const cipher = createCipheriv("aes-256-gcm", key, iv);
+  let encrypted = cipher.update(plaintext, "utf8", "hex");
+  encrypted += cipher.final("hex");
+  const authTag = cipher.getAuthTag().toString("hex");
+  return `${iv.toString("hex")}:${encrypted}:${authTag}`;
 }
 
 // Schema for file attachments
@@ -63,42 +71,42 @@
   filename: z.string(),
   media_type: z.string(),
   size: z.number(),
-})
+});
 
 // Schema for chat messages
 const ChatMessageSchema = z.object({
-  message: z.string().min(1, 'Message is required'),
+  message: z.string().min(1, "Message is required"),
   userMessageId: z.string().optional(), // ID from frontend for the user message
   chatId: z.string().optional(),
-  workflowId: z.string().min(1, 'Workflow ID is required'),
-  mode: z.enum(['ask', 'agent']).optional().default('agent'),
+  workflowId: z.string().min(1, "Workflow ID is required"),
+  mode: z.enum(["ask", "agent"]).optional().default("agent"),
   depth: z.number().int().min(0).max(3).optional().default(0),
   createNewChat: z.boolean().optional().default(false),
   stream: z.boolean().optional().default(true),
   implicitFeedback: z.string().optional(),
   fileAttachments: z.array(FileAttachmentSchema).optional(),
-  provider: z.string().optional().default('openai'),
+  provider: z.string().optional().default("openai"),
   conversationId: z.string().optional(),
-})
+});
 
 /**
  * Generate a chat title using LLM
  */
 async function generateChatTitle(userMessage: string): Promise<string> {
   try {
-    const { provider, model } = getCopilotModel('title')
+    const { provider, model } = getCopilotModel("title");
 
     // Get the appropriate API key for the provider
-    let apiKey: string | undefined
-    if (provider === 'anthropic') {
+    let apiKey: string | undefined;
+    if (provider === "anthropic") {
       // Use rotating API key for Anthropic
-      const { getRotatingApiKey } = require('@/lib/utils')
+      const { getRotatingApiKey } = require("@/lib/utils");
       try {
-        apiKey = getRotatingApiKey('anthropic')
-        logger.debug(`Using rotating API key for Anthropic title generation`)
+        apiKey = getRotatingApiKey("anthropic");
+        logger.debug(`Using rotating API key for Anthropic title generation`);
       } catch (e) {
         // If rotation fails, let the provider handle it
-        logger.warn(`Failed to get rotating API key for Anthropic:`, e)
+        logger.warn(`Failed to get rotating API key for Anthropic:`, e);
       }
     }
 
@@ -108,18 +116,18 @@
       context: TITLE_GENERATION_USER_PROMPT(userMessage),
       temperature: 0.3,
       maxTokens: 50,
-      apiKey: apiKey || '',
+      apiKey: apiKey || "",
       stream: false,
-    })
-
-    if (typeof response === 'object' && 'content' in response) {
-      return response.content?.trim() || 'New Chat'
-    }
-
-    return 'New Chat'
+    });
+
+    if (typeof response === "object" && "content" in response) {
+      return response.content?.trim() || "New Chat";
+    }
+
+    return "New Chat";
   } catch (error) {
-    logger.error('Failed to generate chat title:', error)
-    return 'New Chat'
+    logger.error("Failed to generate chat title:", error);
+    return "New Chat";
   }
 }
 
@@ -133,9 +141,11 @@
   streamController?: ReadableStreamDefaultController<Uint8Array>
 ): Promise<void> {
   try {
-    logger.info(`[${requestId}] Starting async title generation for chat ${chatId}`)
-
-    const title = await generateChatTitle(userMessage)
+    logger.info(
+      `[${requestId}] Starting async title generation for chat ${chatId}`
+    );
+
+    const title = await generateChatTitle(userMessage);
 
     // Update the chat with the generated title
     await db
@@ -144,22 +154,29 @@
         title,
         updatedAt: new Date(),
       })
-      .where(eq(copilotChats.id, chatId))
+      .where(eq(copilotChats.id, chatId));
 
     // Send title_updated event to client if streaming
     if (streamController) {
-      const encoder = new TextEncoder()
+      const encoder = new TextEncoder();
       const titleEvent = `data: ${JSON.stringify({
-        type: 'title_updated',
+        type: "title_updated",
         title: title,
-      })}\n\n`
-      streamController.enqueue(encoder.encode(titleEvent))
-      logger.debug(`[${requestId}] Sent title_updated event to client: "${title}"`)
-    }
-
-    logger.info(`[${requestId}] Generated title for chat ${chatId}: "${title}"`)
+      })}\n\n`;
+      streamController.enqueue(encoder.encode(titleEvent));
+      logger.debug(
+        `[${requestId}] Sent title_updated event to client: "${title}"`
+      );
+    }
+
+    logger.info(
+      `[${requestId}] Generated title for chat ${chatId}: "${title}"`
+    );
   } catch (error) {
-    logger.error(`[${requestId}] Failed to generate title for chat ${chatId}:`, error)
+    logger.error(
+      `[${requestId}] Failed to generate title for chat ${chatId}:`,
+      error
+    );
     // Don't throw - this is a background operation
   }
 }
@@ -169,17 +186,17 @@
  * Send messages to sim agent and handle chat persistence
  */
 export async function POST(req: NextRequest) {
-  const tracker = createRequestTracker()
+  const tracker = createRequestTracker();
 
   try {
     // Hybrid session acceptance (supports SIWE)
     const { userId: authenticatedUserId, isAuthenticated } =
-      await authenticateCopilotRequestSessionOnly(req)
+      await authenticateCopilotRequestSessionOnly(req);
     if (!isAuthenticated || !authenticatedUserId) {
-      return createUnauthorizedResponse()
-    }
-
-    const body = await req.json()
+      return createUnauthorizedResponse();
+    }
+
+    const body = await req.json();
     const {
       message,
       userMessageId,
@@ -193,7 +210,7 @@
       fileAttachments,
       provider,
       conversationId,
-    } = ChatMessageSchema.parse(body)
+    } = ChatMessageSchema.parse(body);
 
     logger.info(`[${tracker.requestId}] Processing copilot chat request`, {
       userId: authenticatedUserId,
@@ -204,31 +221,36 @@
       createNewChat,
       messageLength: message.length,
       hasImplicitFeedback: !!implicitFeedback,
-      provider: provider || 'openai',
+      provider: provider || "openai",
       hasConversationId: !!conversationId,
       depth,
-    })
+    });
 
     // Handle chat context
-    let currentChat: any = null
-    let conversationHistory: any[] = []
-    let actualChatId = chatId
+    let currentChat: any = null;
+    let conversationHistory: any[] = [];
+    let actualChatId = chatId;
 
     if (chatId) {
       // Load existing chat
       const [chat] = await db
         .select()
         .from(copilotChats)
-        .where(and(eq(copilotChats.id, chatId), eq(copilotChats.userId, authenticatedUserId)))
-        .limit(1)
+        .where(
+          and(
+            eq(copilotChats.id, chatId),
+            eq(copilotChats.userId, authenticatedUserId)
+          )
+        )
+        .limit(1);
 
       if (chat) {
-        currentChat = chat
-        conversationHistory = Array.isArray(chat.messages) ? chat.messages : []
+        currentChat = chat;
+        conversationHistory = Array.isArray(chat.messages) ? chat.messages : [];
       }
     } else if (createNewChat && workflowId) {
       // Create new chat
-      const { provider, model } = getCopilotModel('chat')
+      const { provider, model } = getCopilotModel("chat");
       const [newChat] = await db
         .insert(copilotChats)
         .values({
@@ -238,140 +260,161 @@
           model,
           messages: [],
         })
-        .returning()
+        .returning();
 
       if (newChat) {
-        currentChat = newChat
-        actualChatId = newChat.id
+        currentChat = newChat;
+        actualChatId = newChat.id;
       }
     }
 
     // Process file attachments if present
-    const processedFileContents: any[] = []
+    const processedFileContents: any[] = [];
     if (fileAttachments && fileAttachments.length > 0) {
-      logger.info(`[${tracker.requestId}] Processing ${fileAttachments.length} file attachments`)
+      logger.info(
+        `[${tracker.requestId}] Processing ${fileAttachments.length} file attachments`
+      );
 
       for (const attachment of fileAttachments) {
         try {
           // Check if file type is supported
           if (!isSupportedFileType(attachment.media_type)) {
-            logger.warn(`[${tracker.requestId}] Unsupported file type: ${attachment.media_type}`)
-            continue
+            logger.warn(
+              `[${tracker.requestId}] Unsupported file type: ${attachment.media_type}`
+            );
+            continue;
           }
 
           // Download file from S3
-          logger.info(`[${tracker.requestId}] Downloading file: ${attachment.s3_key}`)
-          let fileBuffer: Buffer
+          logger.info(
+            `[${tracker.requestId}] Downloading file: ${attachment.s3_key}`
+          );
+          let fileBuffer: Buffer;
           if (USE_S3_STORAGE) {
-            fileBuffer = await downloadFromS3WithConfig(attachment.s3_key, S3_COPILOT_CONFIG)
+            fileBuffer = await downloadFromS3WithConfig(
+              attachment.s3_key,
+              S3_COPILOT_CONFIG
+            );
           } else {
             // Fallback to generic downloadFile for other storage providers
-            fileBuffer = await downloadFile(attachment.s3_key)
+            fileBuffer = await downloadFile(attachment.s3_key);
           }
 
           // Convert to Anthropic format
-          const fileContent = createAnthropicFileContent(fileBuffer, attachment.media_type)
+          const fileContent = createAnthropicFileContent(
+            fileBuffer,
+            attachment.media_type
+          );
           if (fileContent) {
-            processedFileContents.push(fileContent)
+            processedFileContents.push(fileContent);
             logger.info(
               `[${tracker.requestId}] Processed file: ${attachment.filename} (${attachment.media_type})`
-            )
+            );
           }
         } catch (error) {
           logger.error(
             `[${tracker.requestId}] Failed to process file ${attachment.filename}:`,
             error
-          )
+          );
           // Continue processing other files
         }
       }
     }
 
     // Build messages array for sim agent with conversation history
-    const messages: any[] = []
+    const messages: any[] = [];
 
     // Add conversation history (need to rebuild these with file support if they had attachments)
     for (const msg of conversationHistory) {
       if (msg.fileAttachments && msg.fileAttachments.length > 0) {
         // This is a message with file attachments - rebuild with content array
-        const content: any[] = [{ type: 'text', text: msg.content }]
+        const content: any[] = [{ type: "text", text: msg.content }];
 
         // Process file attachments for historical messages
         for (const attachment of msg.fileAttachments) {
           try {
             if (isSupportedFileType(attachment.media_type)) {
-              let fileBuffer: Buffer
+              let fileBuffer: Buffer;
               if (USE_S3_STORAGE) {
-                fileBuffer = await downloadFromS3WithConfig(attachment.s3_key, S3_COPILOT_CONFIG)
+                fileBuffer = await downloadFromS3WithConfig(
+                  attachment.s3_key,
+                  S3_COPILOT_CONFIG
+                );
               } else {
                 // Fallback to generic downloadFile for other storage providers
-                fileBuffer = await downloadFile(attachment.s3_key)
+                fileBuffer = await downloadFile(attachment.s3_key);
               }
-              const fileContent = createAnthropicFileContent(fileBuffer, attachment.media_type)
+              const fileContent = createAnthropicFileContent(
+                fileBuffer,
+                attachment.media_type
+              );
               if (fileContent) {
-                content.push(fileContent)
+                content.push(fileContent);
               }
             }
           } catch (error) {
             logger.error(
               `[${tracker.requestId}] Failed to process historical file ${attachment.filename}:`,
               error
-            )
+            );
           }
         }
 
         messages.push({
           role: msg.role,
           content,
-        })
+        });
       } else {
         // Regular text-only message
         messages.push({
           role: msg.role,
           content: msg.content,
-        })
+        });
       }
     }
 
     // Add implicit feedback if provided
     if (implicitFeedback) {
       messages.push({
-        role: 'system',
+        role: "system",
         content: implicitFeedback,
-      })
+      });
     }
 
     // Add current user message with file attachments
     if (processedFileContents.length > 0) {
       // Message with files - use content array format
-      const content: any[] = [{ type: 'text', text: message }]
+      const content: any[] = [{ type: "text", text: message }];
 
       // Add file contents
       for (const fileContent of processedFileContents) {
-        content.push(fileContent)
+        content.push(fileContent);
       }
 
       messages.push({
-        role: 'user',
+        role: "user",
         content,
-      })
+      });
     } else {
       // Text-only message
       messages.push({
-        role: 'user',
+        role: "user",
         content: message,
-      })
+      });
     }
 
     // Determine provider and conversationId to use for this request
-    const providerToUse = provider || 'openai'
+    const providerToUse = provider || "openai";
     const effectiveConversationId =
-      (currentChat?.conversationId as string | undefined) || conversationId
+      (currentChat?.conversationId as string | undefined) || conversationId;
 
     // If we have a conversationId, only send the most recent user message; else send full history
     const latestUserMessage =
-      [...messages].reverse().find((m) => m?.role === 'user') || messages[messages.length - 1]
-    const messagesForAgent = effectiveConversationId ? [latestUserMessage] : messages
+      [...messages].reverse().find((m) => m?.role === "user") ||
+      messages[messages.length - 1];
+    const messagesForAgent = effectiveConversationId
+      ? [latestUserMessage]
+      : messages;
 
     const requestPayload = {
       messages: messagesForAgent,
@@ -381,280 +424,311 @@
       streamToolCalls: true,
       mode: mode,
       provider: providerToUse,
-      ...(effectiveConversationId ? { conversationId: effectiveConversationId } : {}),
-      ...(typeof depth === 'number' ? { depth } : {}),
+      ...(effectiveConversationId
+        ? { conversationId: effectiveConversationId }
+        : {}),
+      ...(typeof depth === "number" ? { depth } : {}),
       ...(session?.user?.name && { userName: session.user.name }),
-    }
+    };
 
     // Log the payload being sent to the streaming endpoint
     try {
-      logger.info(`[${tracker.requestId}] Sending payload to sim agent streaming endpoint`, {
-        url: `${SIM_AGENT_API_URL}/api/chat-completion-streaming`,
-        provider: providerToUse,
-        mode,
-        stream,
-        workflowId,
-        hasConversationId: !!effectiveConversationId,
-        depth: typeof depth === 'number' ? depth : undefined,
-        messagesCount: requestPayload.messages.length,
-      })
+      logger.info(
+        `[${tracker.requestId}] Sending payload to sim agent streaming endpoint`,
+        {
+          url: `${SIM_AGENT_API_URL}/api/chat-completion-streaming`,
+          provider: providerToUse,
+          mode,
+          stream,
+          workflowId,
+          hasConversationId: !!effectiveConversationId,
+          depth: typeof depth === "number" ? depth : undefined,
+          messagesCount: requestPayload.messages.length,
+        }
+      );
       // Full payload as JSON string
       logger.info(
         `[${tracker.requestId}] Full streaming payload: ${JSON.stringify(requestPayload)}`
-      )
+      );
     } catch (e) {
-      logger.warn(`[${tracker.requestId}] Failed to log payload preview for streaming endpoint`, e)
-    }
-
-    const simAgentResponse = await fetch(`${SIM_AGENT_API_URL}/api/chat-completion-streaming`, {
-      method: 'POST',
-      headers: {
-        'Content-Type': 'application/json',
-        ...(env.COPILOT_API_KEY ? { 'x-api-key': env.COPILOT_API_KEY } : {}),
-      },
-<<<<<<< HEAD
-      body: JSON.stringify({
-        messages,
-        workflowId,
-        userId: authenticatedUserId,
-        stream: stream,
-        streamToolCalls: true,
-        mode: mode,
-        // userName optional; only available for Better Auth session
-      }),
-=======
-      body: JSON.stringify(requestPayload),
->>>>>>> d7fd4a96
-    })
+      logger.warn(
+        `[${tracker.requestId}] Failed to log payload preview for streaming endpoint`,
+        e
+      );
+    }
+
+    const simAgentResponse = await fetch(
+      `${SIM_AGENT_API_URL}/api/chat-completion-streaming`,
+      {
+        method: "POST",
+        headers: {
+          "Content-Type": "application/json",
+          ...(env.COPILOT_API_KEY ? { "x-api-key": env.COPILOT_API_KEY } : {}),
+        },
+        body: JSON.stringify(requestPayload),
+      }
+    );
 
     if (!simAgentResponse.ok) {
       if (simAgentResponse.status === 401 || simAgentResponse.status === 402) {
         // Rethrow status only; client will render appropriate assistant message
-        return new NextResponse(null, { status: simAgentResponse.status })
+        return new NextResponse(null, { status: simAgentResponse.status });
       }
 
-      const errorText = await simAgentResponse.text().catch(() => '')
+      const errorText = await simAgentResponse.text().catch(() => "");
       logger.error(`[${tracker.requestId}] Sim agent API error:`, {
         status: simAgentResponse.status,
         error: errorText,
-      })
+      });
 
       return NextResponse.json(
         { error: `Sim agent API error: ${simAgentResponse.statusText}` },
         { status: simAgentResponse.status }
-      )
+      );
     }
 
     // If streaming is requested, forward the stream and update chat later
     if (stream && simAgentResponse.body) {
-      logger.info(`[${tracker.requestId}] Streaming response from sim agent`)
+      logger.info(`[${tracker.requestId}] Streaming response from sim agent`);
 
       // Create user message to save
       const userMessage = {
         id: userMessageId || crypto.randomUUID(), // Use frontend ID if provided
-        role: 'user',
+        role: "user",
         content: message,
         timestamp: new Date().toISOString(),
-        ...(fileAttachments && fileAttachments.length > 0 && { fileAttachments }),
-      }
+        ...(fileAttachments &&
+          fileAttachments.length > 0 && { fileAttachments }),
+      };
 
       // Create a pass-through stream that captures the response
       const transformedStream = new ReadableStream({
         async start(controller) {
-          const encoder = new TextEncoder()
-          let assistantContent = ''
-          const toolCalls: any[] = []
-          let buffer = ''
-          let isFirstDone = true
-          let responseIdFromStart: string | undefined
-          let responseIdFromDone: string | undefined
+          const encoder = new TextEncoder();
+          let assistantContent = "";
+          const toolCalls: any[] = [];
+          let buffer = "";
+          let isFirstDone = true;
+          let responseIdFromStart: string | undefined;
+          let responseIdFromDone: string | undefined;
 
           // Send chatId as first event
           if (actualChatId) {
             const chatIdEvent = `data: ${JSON.stringify({
-              type: 'chat_id',
+              type: "chat_id",
               chatId: actualChatId,
-            })}\n\n`
-            controller.enqueue(encoder.encode(chatIdEvent))
-            logger.debug(`[${tracker.requestId}] Sent initial chatId event to client`)
+            })}\n\n`;
+            controller.enqueue(encoder.encode(chatIdEvent));
+            logger.debug(
+              `[${tracker.requestId}] Sent initial chatId event to client`
+            );
           }
 
           // Start title generation in parallel if needed
-          if (actualChatId && !currentChat?.title && conversationHistory.length === 0) {
-            logger.info(`[${tracker.requestId}] Starting title generation with stream updates`, {
-              chatId: actualChatId,
-              hasTitle: !!currentChat?.title,
-              conversationLength: conversationHistory.length,
-              message: message.substring(0, 100) + (message.length > 100 ? '...' : ''),
-            })
-            generateChatTitleAsync(actualChatId, message, tracker.requestId, controller).catch(
-              (error) => {
-                logger.error(`[${tracker.requestId}] Title generation failed:`, error)
+          if (
+            actualChatId &&
+            !currentChat?.title &&
+            conversationHistory.length === 0
+          ) {
+            logger.info(
+              `[${tracker.requestId}] Starting title generation with stream updates`,
+              {
+                chatId: actualChatId,
+                hasTitle: !!currentChat?.title,
+                conversationLength: conversationHistory.length,
+                message:
+                  message.substring(0, 100) +
+                  (message.length > 100 ? "..." : ""),
               }
-            )
+            );
+            generateChatTitleAsync(
+              actualChatId,
+              message,
+              tracker.requestId,
+              controller
+            ).catch((error) => {
+              logger.error(
+                `[${tracker.requestId}] Title generation failed:`,
+                error
+              );
+            });
           } else {
             logger.debug(`[${tracker.requestId}] Skipping title generation`, {
               chatId: actualChatId,
               hasTitle: !!currentChat?.title,
               conversationLength: conversationHistory.length,
               reason: !actualChatId
-                ? 'no chatId'
+                ? "no chatId"
                 : currentChat?.title
-                  ? 'already has title'
+                  ? "already has title"
                   : conversationHistory.length > 0
-                    ? 'not first message'
-                    : 'unknown',
-            })
+                    ? "not first message"
+                    : "unknown",
+            });
           }
 
           // Forward the sim agent stream and capture assistant response
-          const reader = simAgentResponse.body!.getReader()
-          const decoder = new TextDecoder()
+          const reader = simAgentResponse.body!.getReader();
+          const decoder = new TextDecoder();
 
           try {
             while (true) {
-              const { done, value } = await reader.read()
+              const { done, value } = await reader.read();
               if (done) {
-                logger.info(`[${tracker.requestId}] Stream reading completed`)
-                break
+                logger.info(`[${tracker.requestId}] Stream reading completed`);
+                break;
               }
 
               // Check if client disconnected before processing chunk
               try {
                 // Forward the chunk to client immediately
-                controller.enqueue(value)
+                controller.enqueue(value);
               } catch (error) {
                 // Client disconnected - stop reading from sim agent
                 logger.info(
                   `[${tracker.requestId}] Client disconnected, stopping stream processing`
-                )
-                reader.cancel() // Stop reading from sim agent
-                break
+                );
+                reader.cancel(); // Stop reading from sim agent
+                break;
               }
-              const chunkSize = value.byteLength
+              const chunkSize = value.byteLength;
 
               // Decode and parse SSE events for logging and capturing content
-              const decodedChunk = decoder.decode(value, { stream: true })
-              buffer += decodedChunk
-
-              const lines = buffer.split('\n')
-              buffer = lines.pop() || '' // Keep incomplete line in buffer
+              const decodedChunk = decoder.decode(value, { stream: true });
+              buffer += decodedChunk;
+
+              const lines = buffer.split("\n");
+              buffer = lines.pop() || ""; // Keep incomplete line in buffer
 
               for (const line of lines) {
-                if (line.trim() === '') continue // Skip empty lines
-
-                if (line.startsWith('data: ') && line.length > 6) {
+                if (line.trim() === "") continue; // Skip empty lines
+
+                if (line.startsWith("data: ") && line.length > 6) {
                   try {
-                    const jsonStr = line.slice(6)
+                    const jsonStr = line.slice(6);
 
                     // Check if the JSON string is unusually large (potential streaming issue)
                     if (jsonStr.length > 50000) {
                       // 50KB limit
-                      logger.warn(`[${tracker.requestId}] Large SSE event detected`, {
-                        size: jsonStr.length,
-                        preview: `${jsonStr.substring(0, 100)}...`,
-                      })
+                      logger.warn(
+                        `[${tracker.requestId}] Large SSE event detected`,
+                        {
+                          size: jsonStr.length,
+                          preview: `${jsonStr.substring(0, 100)}...`,
+                        }
+                      );
                     }
 
-                    const event = JSON.parse(jsonStr)
+                    const event = JSON.parse(jsonStr);
 
                     // Log different event types comprehensively
                     switch (event.type) {
-                      case 'content':
+                      case "content":
                         if (event.data) {
-                          assistantContent += event.data
+                          assistantContent += event.data;
                         }
-                        break
-
-                      case 'reasoning':
+                        break;
+
+                      case "reasoning":
                         // Treat like thinking: do not add to assistantContent to avoid leaking
                         logger.debug(
-                          `[${tracker.requestId}] Reasoning chunk received (${(event.data || event.content || '').length} chars)`
-                        )
-                        break
-
-                      case 'tool_call':
+                          `[${tracker.requestId}] Reasoning chunk received (${(event.data || event.content || "").length} chars)`
+                        );
+                        break;
+
+                      case "tool_call":
                         logger.info(
-                          `[${tracker.requestId}] Tool call ${event.data?.partial ? '(partial)' : '(complete)'}:`,
+                          `[${tracker.requestId}] Tool call ${event.data?.partial ? "(partial)" : "(complete)"}:`,
                           {
                             id: event.data?.id,
                             name: event.data?.name,
                             arguments: event.data?.arguments,
                             blockIndex: event.data?._blockIndex,
                           }
-                        )
+                        );
                         if (!event.data?.partial) {
-                          toolCalls.push(event.data)
+                          toolCalls.push(event.data);
                         }
-                        break
-
-                      case 'tool_execution':
-                        logger.info(`[${tracker.requestId}] Tool execution started:`, {
-                          toolCallId: event.toolCallId,
-                          toolName: event.toolName,
-                          status: event.status,
-                        })
-                        break
-
-                      case 'tool_result':
-                        logger.info(`[${tracker.requestId}] Tool result received:`, {
-                          toolCallId: event.toolCallId,
-                          toolName: event.toolName,
-                          success: event.success,
-                          result: `${JSON.stringify(event.result).substring(0, 200)}...`,
-                          resultSize: JSON.stringify(event.result).length,
-                        })
-                        break
-
-                      case 'tool_error':
+                        break;
+
+                      case "tool_execution":
+                        logger.info(
+                          `[${tracker.requestId}] Tool execution started:`,
+                          {
+                            toolCallId: event.toolCallId,
+                            toolName: event.toolName,
+                            status: event.status,
+                          }
+                        );
+                        break;
+
+                      case "tool_result":
+                        logger.info(
+                          `[${tracker.requestId}] Tool result received:`,
+                          {
+                            toolCallId: event.toolCallId,
+                            toolName: event.toolName,
+                            success: event.success,
+                            result: `${JSON.stringify(event.result).substring(0, 200)}...`,
+                            resultSize: JSON.stringify(event.result).length,
+                          }
+                        );
+                        break;
+
+                      case "tool_error":
                         logger.error(`[${tracker.requestId}] Tool error:`, {
                           toolCallId: event.toolCallId,
                           toolName: event.toolName,
                           error: event.error,
                           success: event.success,
-                        })
-                        break
-
-                      case 'start':
+                        });
+                        break;
+
+                      case "start":
                         if (event.data?.responseId) {
-                          responseIdFromStart = event.data.responseId
+                          responseIdFromStart = event.data.responseId;
                           logger.info(
                             `[${tracker.requestId}] Received start event with responseId: ${responseIdFromStart}`
-                          )
+                          );
                         }
-                        break
-
-                      case 'done':
+                        break;
+
+                      case "done":
                         if (event.data?.responseId) {
-                          responseIdFromDone = event.data.responseId
+                          responseIdFromDone = event.data.responseId;
                           logger.info(
                             `[${tracker.requestId}] Received done event with responseId: ${responseIdFromDone}`
-                          )
+                          );
                         }
                         if (isFirstDone) {
                           logger.info(
                             `[${tracker.requestId}] Initial AI response complete, tool count: ${toolCalls.length}`
-                          )
-                          isFirstDone = false
+                          );
+                          isFirstDone = false;
                         } else {
-                          logger.info(`[${tracker.requestId}] Conversation round complete`)
+                          logger.info(
+                            `[${tracker.requestId}] Conversation round complete`
+                          );
                         }
-                        break
-
-                      case 'error':
-                        logger.error(`[${tracker.requestId}] Stream error event:`, event.error)
-                        break
+                        break;
+
+                      case "error":
+                        logger.error(
+                          `[${tracker.requestId}] Stream error event:`,
+                          event.error
+                        );
+                        break;
 
                       default:
                         logger.debug(
                           `[${tracker.requestId}] Unknown event type: ${event.type}`,
                           event
-                        )
+                        );
                     }
                   } catch (e) {
                     // Enhanced error handling for large payloads and parsing issues
-                    const lineLength = line.length
-                    const isLargePayload = lineLength > 10000
+                    const lineLength = line.length;
+                    const isLargePayload = lineLength > 10000;
 
                     if (isLargePayload) {
                       logger.error(
@@ -664,31 +738,37 @@
                           preview: `${line.substring(0, 200)}...`,
                           size: lineLength,
                         }
-                      )
+                      );
                     } else {
                       logger.warn(
                         `[${tracker.requestId}] Failed to parse SSE event: "${line.substring(0, 200)}..."`,
                         e
-                      )
+                      );
                     }
                   }
-                } else if (line.trim() && line !== 'data: [DONE]') {
-                  logger.debug(`[${tracker.requestId}] Non-SSE line from sim agent: "${line}"`)
+                } else if (line.trim() && line !== "data: [DONE]") {
+                  logger.debug(
+                    `[${tracker.requestId}] Non-SSE line from sim agent: "${line}"`
+                  );
                 }
               }
             }
 
             // Process any remaining buffer
             if (buffer.trim()) {
-              logger.debug(`[${tracker.requestId}] Processing remaining buffer: "${buffer}"`)
-              if (buffer.startsWith('data: ')) {
+              logger.debug(
+                `[${tracker.requestId}] Processing remaining buffer: "${buffer}"`
+              );
+              if (buffer.startsWith("data: ")) {
                 try {
-                  const event = JSON.parse(buffer.slice(6))
-                  if (event.type === 'content' && event.data) {
-                    assistantContent += event.data
+                  const event = JSON.parse(buffer.slice(6));
+                  if (event.type === "content" && event.data) {
+                    assistantContent += event.data;
                   }
                 } catch (e) {
-                  logger.warn(`[${tracker.requestId}] Failed to parse final buffer: "${buffer}"`)
+                  logger.warn(
+                    `[${tracker.requestId}] Failed to parse final buffer: "${buffer}"`
+                  );
                 }
               }
             }
@@ -699,32 +779,32 @@
               toolCallsCount: toolCalls.length,
               hasContent: assistantContent.length > 0,
               toolNames: toolCalls.map((tc) => tc?.name).filter(Boolean),
-            })
+            });
 
             // Save messages to database after streaming completes (including aborted messages)
             if (currentChat) {
-              const updatedMessages = [...conversationHistory, userMessage]
+              const updatedMessages = [...conversationHistory, userMessage];
 
               // Save assistant message if there's any content or tool calls (even partial from abort)
               if (assistantContent.trim() || toolCalls.length > 0) {
                 const assistantMessage = {
                   id: crypto.randomUUID(),
-                  role: 'assistant',
+                  role: "assistant",
                   content: assistantContent,
                   timestamp: new Date().toISOString(),
                   ...(toolCalls.length > 0 && { toolCalls }),
-                }
-                updatedMessages.push(assistantMessage)
+                };
+                updatedMessages.push(assistantMessage);
                 logger.info(
                   `[${tracker.requestId}] Saving assistant message with content (${assistantContent.length} chars) and ${toolCalls.length} tool calls`
-                )
+                );
               } else {
                 logger.info(
                   `[${tracker.requestId}] No assistant content or tool calls to save (aborted before response)`
-                )
+                );
               }
 
-              const responseId = responseIdFromDone
+              const responseId = responseIdFromDone;
 
               // Update chat in database immediately (without title)
               await db
@@ -734,56 +814,68 @@
                   updatedAt: new Date(),
                   ...(responseId ? { conversationId: responseId } : {}),
                 })
-                .where(eq(copilotChats.id, actualChatId!))
-
-              logger.info(`[${tracker.requestId}] Updated chat ${actualChatId} with new messages`, {
-                messageCount: updatedMessages.length,
-                savedUserMessage: true,
-                savedAssistantMessage: assistantContent.trim().length > 0,
-                updatedConversationId: responseId || null,
-              })
+                .where(eq(copilotChats.id, actualChatId!));
+
+              logger.info(
+                `[${tracker.requestId}] Updated chat ${actualChatId} with new messages`,
+                {
+                  messageCount: updatedMessages.length,
+                  savedUserMessage: true,
+                  savedAssistantMessage: assistantContent.trim().length > 0,
+                  updatedConversationId: responseId || null,
+                }
+              );
             }
           } catch (error) {
-            logger.error(`[${tracker.requestId}] Error processing stream:`, error)
-            controller.error(error)
+            logger.error(
+              `[${tracker.requestId}] Error processing stream:`,
+              error
+            );
+            controller.error(error);
           } finally {
-            controller.close()
+            controller.close();
           }
         },
-      })
+      });
 
       const response = new Response(transformedStream, {
         headers: {
-          'Content-Type': 'text/event-stream',
-          'Cache-Control': 'no-cache',
-          Connection: 'keep-alive',
-          'X-Accel-Buffering': 'no',
+          "Content-Type": "text/event-stream",
+          "Cache-Control": "no-cache",
+          Connection: "keep-alive",
+          "X-Accel-Buffering": "no",
         },
-      })
-
-      logger.info(`[${tracker.requestId}] Returning streaming response to client`, {
-        duration: tracker.getDuration(),
-        chatId: actualChatId,
-        headers: {
-          'Content-Type': 'text/event-stream',
-          'Cache-Control': 'no-cache',
-          Connection: 'keep-alive',
-        },
-      })
-
-      return response
+      });
+
+      logger.info(
+        `[${tracker.requestId}] Returning streaming response to client`,
+        {
+          duration: tracker.getDuration(),
+          chatId: actualChatId,
+          headers: {
+            "Content-Type": "text/event-stream",
+            "Cache-Control": "no-cache",
+            Connection: "keep-alive",
+          },
+        }
+      );
+
+      return response;
     }
 
     // For non-streaming responses
-    const responseData = await simAgentResponse.json()
-    logger.info(`[${tracker.requestId}] Non-streaming response from sim agent:`, {
-      hasContent: !!responseData.content,
-      contentLength: responseData.content?.length || 0,
-      model: responseData.model,
-      provider: responseData.provider,
-      toolCallsCount: responseData.toolCalls?.length || 0,
-      hasTokens: !!responseData.tokens,
-    })
+    const responseData = await simAgentResponse.json();
+    logger.info(
+      `[${tracker.requestId}] Non-streaming response from sim agent:`,
+      {
+        hasContent: !!responseData.content,
+        contentLength: responseData.content?.length || 0,
+        model: responseData.model,
+        provider: responseData.provider,
+        toolCallsCount: responseData.toolCalls?.length || 0,
+        hasTokens: !!responseData.tokens,
+      }
+    );
 
     // Log tool calls if present
     if (responseData.toolCalls?.length > 0) {
@@ -793,35 +885,51 @@
           name: toolCall.name,
           success: toolCall.success,
           result: `${JSON.stringify(toolCall.result).substring(0, 200)}...`,
-        })
-      })
+        });
+      });
     }
 
     // Save messages if we have a chat
     if (currentChat && responseData.content) {
       const userMessage = {
         id: userMessageId || crypto.randomUUID(), // Use frontend ID if provided
-        role: 'user',
+        role: "user",
         content: message,
         timestamp: new Date().toISOString(),
-        ...(fileAttachments && fileAttachments.length > 0 && { fileAttachments }),
-      }
+        ...(fileAttachments &&
+          fileAttachments.length > 0 && { fileAttachments }),
+      };
 
       const assistantMessage = {
         id: crypto.randomUUID(),
-        role: 'assistant',
+        role: "assistant",
         content: responseData.content,
         timestamp: new Date().toISOString(),
-      }
-
-      const updatedMessages = [...conversationHistory, userMessage, assistantMessage]
+      };
+
+      const updatedMessages = [
+        ...conversationHistory,
+        userMessage,
+        assistantMessage,
+      ];
 
       // Start title generation in parallel if this is first message (non-streaming)
-      if (actualChatId && !currentChat.title && conversationHistory.length === 0) {
-        logger.info(`[${tracker.requestId}] Starting title generation for non-streaming response`)
-        generateChatTitleAsync(actualChatId, message, tracker.requestId).catch((error) => {
-          logger.error(`[${tracker.requestId}] Title generation failed:`, error)
-        })
+      if (
+        actualChatId &&
+        !currentChat.title &&
+        conversationHistory.length === 0
+      ) {
+        logger.info(
+          `[${tracker.requestId}] Starting title generation for non-streaming response`
+        );
+        generateChatTitleAsync(actualChatId, message, tracker.requestId).catch(
+          (error) => {
+            logger.error(
+              `[${tracker.requestId}] Title generation failed:`,
+              error
+            );
+          }
+        );
       }
 
       // Update chat in database immediately (without blocking for title)
@@ -831,14 +939,14 @@
           messages: updatedMessages,
           updatedAt: new Date(),
         })
-        .where(eq(copilotChats.id, actualChatId!))
+        .where(eq(copilotChats.id, actualChatId!));
     }
 
     logger.info(`[${tracker.requestId}] Returning non-streaming response`, {
       duration: tracker.getDuration(),
       chatId: actualChatId,
       responseLength: responseData.content?.length || 0,
-    })
+    });
 
     return NextResponse.json({
       success: true,
@@ -849,50 +957,50 @@
         message,
         duration: tracker.getDuration(),
       },
-    })
+    });
   } catch (error) {
-    const duration = tracker.getDuration()
+    const duration = tracker.getDuration();
 
     if (error instanceof z.ZodError) {
       logger.error(`[${tracker.requestId}] Validation error:`, {
         duration,
         errors: error.errors,
-      })
+      });
       return NextResponse.json(
-        { error: 'Invalid request data', details: error.errors },
+        { error: "Invalid request data", details: error.errors },
         { status: 400 }
-      )
+      );
     }
 
     logger.error(`[${tracker.requestId}] Error handling copilot chat:`, {
       duration,
-      error: error instanceof Error ? error.message : 'Unknown error',
+      error: error instanceof Error ? error.message : "Unknown error",
       stack: error instanceof Error ? error.stack : undefined,
-    })
+    });
 
     return NextResponse.json(
       {
-        error: error instanceof Error ? error.message : 'Internal server error',
+        error: error instanceof Error ? error.message : "Internal server error",
       },
       { status: 500 }
-    )
+    );
   }
 }
 
 export async function GET(req: NextRequest) {
   try {
-    const { searchParams } = new URL(req.url)
-    const workflowId = searchParams.get('workflowId')
+    const { searchParams } = new URL(req.url);
+    const workflowId = searchParams.get("workflowId");
 
     if (!workflowId) {
-      return createBadRequestResponse('workflowId is required')
+      return createBadRequestResponse("workflowId is required");
     }
 
     // Get authenticated user using consolidated helper
     const { userId: authenticatedUserId, isAuthenticated } =
-      await authenticateCopilotRequestSessionOnly(req)
+      await authenticateCopilotRequestSessionOnly(req);
     if (!isAuthenticated || !authenticatedUserId) {
-      return createUnauthorizedResponse()
+      return createUnauthorizedResponse();
     }
 
     // Fetch chats for this user and workflow
@@ -907,9 +1015,12 @@
       })
       .from(copilotChats)
       .where(
-        and(eq(copilotChats.userId, authenticatedUserId), eq(copilotChats.workflowId, workflowId))
+        and(
+          eq(copilotChats.userId, authenticatedUserId),
+          eq(copilotChats.workflowId, workflowId)
+        )
       )
-      .orderBy(desc(copilotChats.updatedAt))
+      .orderBy(desc(copilotChats.updatedAt));
 
     // Transform the data to include message count
     const transformedChats = chats.map((chat) => ({
@@ -921,16 +1032,18 @@
       previewYaml: null, // Not needed for chat list
       createdAt: chat.createdAt,
       updatedAt: chat.updatedAt,
-    }))
-
-    logger.info(`Retrieved ${transformedChats.length} chats for workflow ${workflowId}`)
+    }));
+
+    logger.info(
+      `Retrieved ${transformedChats.length} chats for workflow ${workflowId}`
+    );
 
     return NextResponse.json({
       success: true,
       chats: transformedChats,
-    })
+    });
   } catch (error) {
-    logger.error('Error fetching copilot chats:', error)
-    return createInternalServerErrorResponse('Failed to fetch chats')
+    logger.error("Error fetching copilot chats:", error);
+    return createInternalServerErrorResponse("Failed to fetch chats");
   }
 }