import { createEnv } from '@t3-oss/env-nextjs'
import { env as runtimeEnv } from 'next-runtime-env'
import { z } from 'zod'

/**
 * Universal environment variable getter that works in both client and server contexts.
 * - Client-side: Uses next-runtime-env for runtime injection (supports Docker runtime vars)
 * - Server-side: Falls back to process.env when runtimeEnv returns undefined
 * - Provides seamless Docker runtime variable support for NEXT_PUBLIC_ vars
 */
const getEnv = (variable: string) => runtimeEnv(variable) ?? process.env[variable]

// biome-ignore format: keep alignment for readability
export const env = createEnv({
  skipValidation: true,

  server: {
    // Core Database & Authentication
<<<<<<< HEAD
    DATABASE_URL: z.string().url(), // Primary database connection string
    BETTER_AUTH_URL: z.string().url(), // Base URL for Better Auth service
    BETTER_AUTH_SECRET: z.string().min(32), // Secret key for Better Auth JWT signing
    DISABLE_REGISTRATION: z.boolean().optional(), // Flag to disable new user registration
    ALLOWED_LOGIN_EMAILS: z.string().optional(), // Comma-separated list of allowed email addresses for login
    ALLOWED_LOGIN_DOMAINS: z.string().optional(), // Comma-separated list of allowed email domains for login
    ENCRYPTION_KEY: z.string().min(32), // Key for encrypting sensitive data
    INTERNAL_API_SECRET: z.string().min(32), // Secret for internal API authentication
    SIM_AGENT_API_KEY: z.string().min(1).optional(), // Secret for internal sim agent API authentication
    SIM_AGENT_API_URL: z.string().url().optional(), // URL for internal sim agent API
=======
    DATABASE_URL:                         z.string().url(),                       // Primary database connection string
    BETTER_AUTH_URL:                      z.string().url(),                       // Base URL for Better Auth service
    BETTER_AUTH_SECRET:                   z.string().min(32),                     // Secret key for Better Auth JWT signing
    DISABLE_REGISTRATION:                 z.boolean().optional(),                 // Flag to disable new user registration
    ALLOWED_LOGIN_EMAILS:                 z.string().optional(),                  // Comma-separated list of allowed email addresses for login
    ALLOWED_LOGIN_DOMAINS:                z.string().optional(),                  // Comma-separated list of allowed email domains for login
    ENCRYPTION_KEY:                       z.string().min(32),                     // Key for encrypting sensitive data
    INTERNAL_API_SECRET:                  z.string().min(32),                     // Secret for internal API authentication
    COPILOT_API_KEY:                      z.string().min(1).optional(),           // Secret for internal sim agent API authentication
    SIM_AGENT_API_URL:                    z.string().url().optional(),            // URL for internal sim agent API
    AGENT_API_DB_ENCRYPTION_KEY:          z.string().min(32).optional(),          // Key for encrypting sensitive data for sim agent
    AGENT_API_NETWORK_ENCRYPTION_KEY:     z.string().min(32).optional(),          // Key for encrypting sensitive data for sim agent
>>>>>>> d7fd4a96

    // Database & Storage
    POSTGRES_URL: z.string().url().optional(), // Alternative PostgreSQL connection string
    REDIS_URL: z.string().url().optional(), // Redis connection string for caching/sessions

    // Payment & Billing
<<<<<<< HEAD
    BILLING_ENABLED: z.boolean().optional(), // Enable billing enforcement and usage tracking
    STRIPE_SECRET_KEY: z.string().min(1).optional(), // Stripe secret key for payment processing
    STRIPE_BILLING_WEBHOOK_SECRET: z.string().min(1).optional(), // Webhook secret for billing events
    STRIPE_WEBHOOK_SECRET: z.string().min(1).optional(), // General Stripe webhook secret
    STRIPE_FREE_PRICE_ID: z.string().min(1).optional(), // Stripe price ID for free tier
    FREE_TIER_COST_LIMIT: z.number().optional(), // Cost limit for free tier users
    STRIPE_PRO_PRICE_ID: z.string().min(1).optional(), // Stripe price ID for pro tier
    PRO_TIER_COST_LIMIT: z.number().optional(), // Cost limit for pro tier users
    STRIPE_TEAM_PRICE_ID: z.string().min(1).optional(), // Stripe price ID for team tier
    TEAM_TIER_COST_LIMIT: z.number().optional(), // Cost limit for team tier users
    STRIPE_ENTERPRISE_PRICE_ID: z.string().min(1).optional(), // Stripe price ID for enterprise tier
    ENTERPRISE_TIER_COST_LIMIT: z.number().optional(), // Cost limit for enterprise tier users
=======
    STRIPE_SECRET_KEY:                    z.string().min(1).optional(),           // Stripe secret key for payment processing
    STRIPE_BILLING_WEBHOOK_SECRET:        z.string().min(1).optional(),           // Webhook secret for billing events
    STRIPE_WEBHOOK_SECRET:                z.string().min(1).optional(),           // General Stripe webhook secret
    STRIPE_FREE_PRICE_ID:                 z.string().min(1).optional(),           // Stripe price ID for free tier
    FREE_TIER_COST_LIMIT:                 z.number().optional(),                  // Cost limit for free tier users
    STRIPE_PRO_PRICE_ID:                  z.string().min(1).optional(),           // Stripe price ID for pro tier
    PRO_TIER_COST_LIMIT:                  z.number().optional(),                  // Cost limit for pro tier users
    STRIPE_TEAM_PRICE_ID:                 z.string().min(1).optional(),           // Stripe price ID for team tier
    TEAM_TIER_COST_LIMIT:                 z.number().optional(),                  // Cost limit for team tier users
    STRIPE_ENTERPRISE_PRICE_ID:           z.string().min(1).optional(),           // Stripe price ID for enterprise tier
    ENTERPRISE_TIER_COST_LIMIT:           z.number().optional(),                  // Cost limit for enterprise tier users
    BILLING_ENABLED:                      z.boolean().optional(),                 // Enable billing enforcement and usage tracking
>>>>>>> d7fd4a96

    // Email & Communication
    RESEND_API_KEY: z.string().min(1).optional(), // Resend API key for transactional emails
    EMAIL_DOMAIN: z.string().min(1).optional(), // Domain for sending emails

    // AI/LLM Provider API Keys
<<<<<<< HEAD
    OPENAI_API_KEY: z.string().min(1).optional(), // Primary OpenAI API key
    OPENAI_API_KEY_1: z.string().min(1).optional(), // Additional OpenAI API key for load balancing
    OPENAI_API_KEY_2: z.string().min(1).optional(), // Additional OpenAI API key for load balancing
    OPENAI_API_KEY_3: z.string().min(1).optional(), // Additional OpenAI API key for load balancing
    MISTRAL_API_KEY: z.string().min(1).optional(), // Mistral AI API key
    ANTHROPIC_API_KEY_1: z.string().min(1).optional(), // Primary Anthropic Claude API key
    ANTHROPIC_API_KEY_2: z.string().min(1).optional(), // Additional Anthropic API key for load balancing
    ANTHROPIC_API_KEY_3: z.string().min(1).optional(), // Additional Anthropic API key for load balancing
    FREESTYLE_API_KEY: z.string().min(1).optional(), // Freestyle AI API key
    OLLAMA_URL: z.string().url().optional(), // Ollama local LLM server URL
    ELEVENLABS_API_KEY: z.string().min(1).optional(), // ElevenLabs API key for text-to-speech in deployed chat
    SERPER_API_KEY: z.string().min(1).optional(), // Serper API key for online search
=======
    OPENAI_API_KEY:                       z.string().min(1).optional(),           // Primary OpenAI API key
    OPENAI_API_KEY_1:                     z.string().min(1).optional(),           // Additional OpenAI API key for load balancing
    OPENAI_API_KEY_2:                     z.string().min(1).optional(),           // Additional OpenAI API key for load balancing
    OPENAI_API_KEY_3:                     z.string().min(1).optional(),           // Additional OpenAI API key for load balancing
    MISTRAL_API_KEY:                      z.string().min(1).optional(),           // Mistral AI API key
    ANTHROPIC_API_KEY_1:                  z.string().min(1).optional(),           // Primary Anthropic Claude API key
    ANTHROPIC_API_KEY_2:                  z.string().min(1).optional(),           // Additional Anthropic API key for load balancing
    ANTHROPIC_API_KEY_3:                  z.string().min(1).optional(),           // Additional Anthropic API key for load balancing
    OLLAMA_URL:                           z.string().url().optional(),            // Ollama local LLM server URL
    ELEVENLABS_API_KEY:                   z.string().min(1).optional(),           // ElevenLabs API key for text-to-speech in deployed chat
    SERPER_API_KEY:                       z.string().min(1).optional(),           // Serper API key for online search
>>>>>>> d7fd4a96

    // Azure OpenAI Configuration
    AZURE_OPENAI_ENDPOINT: z.string().url().optional(), // Azure OpenAI service endpoint
    AZURE_OPENAI_API_VERSION: z.string().optional(), // Azure OpenAI API version

    // Monitoring & Analytics
<<<<<<< HEAD
    TELEMETRY_ENDPOINT: z.string().url().optional(), // Custom telemetry/analytics endpoint
    COST_MULTIPLIER: z.number().optional(), // Multiplier for cost calculations
    COPILOT_COST_MULTIPLIER: z.number().optional(), // Multiplier for copilot cost calculations
    SENTRY_ORG: z.string().optional(), // Sentry organization for error tracking
    SENTRY_PROJECT: z.string().optional(), // Sentry project for error tracking
    SENTRY_AUTH_TOKEN: z.string().optional(), // Sentry authentication token
=======
    TELEMETRY_ENDPOINT:                   z.string().url().optional(),            // Custom telemetry/analytics endpoint
    COST_MULTIPLIER:                      z.number().optional(),                  // Multiplier for cost calculations
    SENTRY_ORG:                           z.string().optional(),                  // Sentry organization for error tracking
    SENTRY_PROJECT:                       z.string().optional(),                  // Sentry project for error tracking
    SENTRY_AUTH_TOKEN:                    z.string().optional(),                  // Sentry authentication token
>>>>>>> d7fd4a96

    // External Services
    JWT_SECRET: z.string().min(1).optional(), // JWT signing secret for custom tokens
    BROWSERBASE_API_KEY: z.string().min(1).optional(), // Browserbase API key for browser automation
    BROWSERBASE_PROJECT_ID: z.string().min(1).optional(), // Browserbase project ID
    GITHUB_TOKEN: z.string().optional(), // GitHub personal access token for API access

    // Infrastructure & Deployment
    NEXT_RUNTIME: z.string().optional(), // Next.js runtime environment
    VERCEL_ENV: z.string().optional(), // Vercel deployment environment
    DOCKER_BUILD: z.boolean().optional(), // Flag indicating Docker build environment

    // Background Jobs & Scheduling
    TRIGGER_SECRET_KEY: z.string().min(1).optional(), // Trigger.dev secret key for background jobs
    CRON_SECRET: z.string().optional(), // Secret for authenticating cron job requests
    JOB_RETENTION_DAYS: z.string().optional().default("1"), // Days to retain job logs/data

    // Cloud Storage - AWS S3
    AWS_REGION: z.string().optional(), // AWS region for S3 buckets
    AWS_ACCESS_KEY_ID: z.string().optional(), // AWS access key ID
    AWS_SECRET_ACCESS_KEY: z.string().optional(), // AWS secret access key
    S3_BUCKET_NAME: z.string().optional(), // S3 bucket for general file storage
    S3_LOGS_BUCKET_NAME: z.string().optional(), // S3 bucket for storing logs
    S3_KB_BUCKET_NAME: z.string().optional(), // S3 bucket for knowledge base files
    S3_EXECUTION_FILES_BUCKET_NAME: z.string().optional(), // S3 bucket for workflow execution files
    S3_CHAT_BUCKET_NAME: z.string().optional(), // S3 bucket for chat logos
    S3_COPILOT_BUCKET_NAME: z.string().optional(), // S3 bucket for copilot files

    // Cloud Storage - Azure Blob
    AZURE_ACCOUNT_NAME: z.string().optional(), // Azure storage account name
    AZURE_ACCOUNT_KEY: z.string().optional(), // Azure storage account key
    AZURE_CONNECTION_STRING: z.string().optional(), // Azure storage connection string
    AZURE_STORAGE_CONTAINER_NAME: z.string().optional(), // Azure container for general files
    AZURE_STORAGE_KB_CONTAINER_NAME: z.string().optional(), // Azure container for knowledge base files
    AZURE_STORAGE_EXECUTION_FILES_CONTAINER_NAME: z.string().optional(), // Azure container for workflow execution files
    AZURE_STORAGE_CHAT_CONTAINER_NAME: z.string().optional(), // Azure container for chat logos
    AZURE_STORAGE_COPILOT_CONTAINER_NAME: z.string().optional(), // Azure container for copilot files

    // Data Retention
    FREE_PLAN_LOG_RETENTION_DAYS: z.string().optional(), // Log retention days for free plan users

    // Rate Limiting Configuration
    RATE_LIMIT_WINDOW_MS: z.string().optional().default("60000"), // Rate limit window duration in milliseconds (default: 1 minute)
    MANUAL_EXECUTION_LIMIT: z.string().optional().default("999999"), // Manual execution bypass value (effectively unlimited)
    RATE_LIMIT_FREE_SYNC: z.string().optional().default("10"), // Free tier sync API executions per minute
    RATE_LIMIT_FREE_ASYNC: z.string().optional().default("50"), // Free tier async API executions per minute
    RATE_LIMIT_PRO_SYNC: z.string().optional().default("25"), // Pro tier sync API executions per minute
    RATE_LIMIT_PRO_ASYNC: z.string().optional().default("200"), // Pro tier async API executions per minute
    RATE_LIMIT_TEAM_SYNC: z.string().optional().default("75"), // Team tier sync API executions per minute
    RATE_LIMIT_TEAM_ASYNC: z.string().optional().default("500"), // Team tier async API executions per minute
    RATE_LIMIT_ENTERPRISE_SYNC: z.string().optional().default("150"), // Enterprise tier sync API executions per minute
    RATE_LIMIT_ENTERPRISE_ASYNC: z.string().optional().default("1000"), // Enterprise tier async API executions per minute

    // Real-time Communication
    SOCKET_SERVER_URL: z.string().url().optional(), // WebSocket server URL for real-time features
    SOCKET_PORT: z.number().optional(), // Port for WebSocket server
    PORT: z.number().optional(), // Main application port
    ALLOWED_ORIGINS: z.string().optional(), // CORS allowed origins

    // OAuth Integration Credentials - All optional, enables third-party integrations
    GOOGLE_CLIENT_ID: z.string().optional(), // Google OAuth client ID for Google services
    GOOGLE_CLIENT_SECRET: z.string().optional(), // Google OAuth client secret
    GITHUB_CLIENT_ID: z.string().optional(), // GitHub OAuth client ID for GitHub integration
    GITHUB_CLIENT_SECRET: z.string().optional(), // GitHub OAuth client secret
    GITHUB_REPO_CLIENT_ID: z.string().optional(), // GitHub OAuth client ID for repo access
    GITHUB_REPO_CLIENT_SECRET: z.string().optional(), // GitHub OAuth client secret for repo access
    X_CLIENT_ID: z.string().optional(), // X (Twitter) OAuth client ID
    X_CLIENT_SECRET: z.string().optional(), // X (Twitter) OAuth client secret
    CONFLUENCE_CLIENT_ID: z.string().optional(), // Atlassian Confluence OAuth client ID
    CONFLUENCE_CLIENT_SECRET: z.string().optional(), // Atlassian Confluence OAuth client secret
    JIRA_CLIENT_ID: z.string().optional(), // Atlassian Jira OAuth client ID
    JIRA_CLIENT_SECRET: z.string().optional(), // Atlassian Jira OAuth client secret
    AIRTABLE_CLIENT_ID: z.string().optional(), // Airtable OAuth client ID
    AIRTABLE_CLIENT_SECRET: z.string().optional(), // Airtable OAuth client secret
    SUPABASE_CLIENT_ID: z.string().optional(), // Supabase OAuth client ID
    SUPABASE_CLIENT_SECRET: z.string().optional(), // Supabase OAuth client secret
    NOTION_CLIENT_ID: z.string().optional(), // Notion OAuth client ID
    NOTION_CLIENT_SECRET: z.string().optional(), // Notion OAuth client secret
    DISCORD_CLIENT_ID: z.string().optional(), // Discord OAuth client ID
    DISCORD_CLIENT_SECRET: z.string().optional(), // Discord OAuth client secret
    MICROSOFT_CLIENT_ID: z.string().optional(), // Microsoft OAuth client ID for Office 365/Teams
    MICROSOFT_CLIENT_SECRET: z.string().optional(), // Microsoft OAuth client secret
    HUBSPOT_CLIENT_ID: z.string().optional(), // HubSpot OAuth client ID
    HUBSPOT_CLIENT_SECRET: z.string().optional(), // HubSpot OAuth client secret
    WEALTHBOX_CLIENT_ID: z.string().optional(), // WealthBox OAuth client ID
    WEALTHBOX_CLIENT_SECRET: z.string().optional(), // WealthBox OAuth client secret
    LINEAR_CLIENT_ID: z.string().optional(), // Linear OAuth client ID
    LINEAR_CLIENT_SECRET: z.string().optional(), // Linear OAuth client secret
    SLACK_CLIENT_ID: z.string().optional(), // Slack OAuth client ID
    SLACK_CLIENT_SECRET: z.string().optional(), // Slack OAuth client secret
    REDDIT_CLIENT_ID: z.string().optional(), // Reddit OAuth client ID
    REDDIT_CLIENT_SECRET: z.string().optional(), // Reddit OAuth client secret
  },

  client: {
    // Core Application URLs - Required for frontend functionality
    NEXT_PUBLIC_APP_URL: z.string().url(), // Base URL of the application (e.g., https://app.sim.ai)
    NEXT_PUBLIC_VERCEL_URL: z.string().optional(), // Vercel deployment URL for preview/production

    // Client-side Services
    NEXT_PUBLIC_SENTRY_DSN: z.string().url().optional(), // Sentry DSN for client-side error tracking
    NEXT_PUBLIC_SOCKET_URL: z.string().url().optional(), // WebSocket server URL for real-time features
    NEXT_PUBLIC_WALLETCONNECT_PROJECT_ID: z.string().optional(), // WalletConnect Cloud project ID for Web3 Onboard

    // Asset Storage
    NEXT_PUBLIC_BLOB_BASE_URL: z.string().url().optional(), // Base URL for Vercel Blob storage (CDN assets)

    // Billing
    NEXT_PUBLIC_BILLING_ENABLED: z.boolean().optional(), // Enable billing enforcement and usage tracking (client-side)

    // Google Services - For client-side Google integrations
    NEXT_PUBLIC_GOOGLE_CLIENT_ID: z.string().optional(), // Google OAuth client ID for browser auth

    // Analytics & Tracking
    NEXT_PUBLIC_RB2B_KEY: z.string().optional(), // RB2B tracking key for B2B analytics
    NEXT_PUBLIC_GOOGLE_API_KEY: z.string().optional(), // Google API key for client-side API calls
    NEXT_PUBLIC_GOOGLE_PROJECT_NUMBER: z.string().optional(), // Google project number for Drive picker

    // UI Branding & Whitelabeling
<<<<<<< HEAD
    NEXT_PUBLIC_BRAND_NAME: z.string().optional(), // Custom brand name (defaults to "Sim")
    NEXT_PUBLIC_BRAND_LOGO_URL: z.string().url().optional(), // Custom logo URL
    NEXT_PUBLIC_BRAND_FAVICON_URL: z.string().url().optional(), // Custom favicon URL
    NEXT_PUBLIC_BRAND_PRIMARY_COLOR: z.string().optional(), // Primary brand color (hex)
    NEXT_PUBLIC_BRAND_SECONDARY_COLOR: z.string().optional(), // Secondary brand color (hex)
    NEXT_PUBLIC_BRAND_ACCENT_COLOR: z.string().optional(), // Accent brand color (hex)
    NEXT_PUBLIC_CUSTOM_CSS_URL: z.string().url().optional(), // Custom CSS stylesheet URL
    NEXT_PUBLIC_HIDE_BRANDING: z.string().optional(), // Hide "Powered by" branding
    NEXT_PUBLIC_CUSTOM_FOOTER_TEXT: z.string().optional(), // Custom footer text
    NEXT_PUBLIC_SUPPORT_EMAIL: z.string().email().optional(), // Custom support email
    NEXT_PUBLIC_SUPPORT_URL: z.string().url().optional(), // Custom support URL
    NEXT_PUBLIC_DOCUMENTATION_URL: z.string().url().optional(), // Custom documentation URL
    NEXT_PUBLIC_TERMS_URL: z.string().url().optional(), // Custom terms of service URL
    NEXT_PUBLIC_PRIVACY_URL: z.string().url().optional(), // Custom privacy policy URL
=======
    NEXT_PUBLIC_BRAND_NAME:               z.string().optional(),                  // Custom brand name (defaults to "Sim")
    NEXT_PUBLIC_BRAND_LOGO_URL:           z.string().url().optional(),            // Custom logo URL
    NEXT_PUBLIC_BRAND_FAVICON_URL:        z.string().url().optional(),            // Custom favicon URL
    NEXT_PUBLIC_CUSTOM_CSS_URL:           z.string().url().optional(),            // Custom CSS stylesheet URL
    NEXT_PUBLIC_SUPPORT_EMAIL:            z.string().email().optional(),          // Custom support email
    NEXT_PUBLIC_DOCUMENTATION_URL:        z.string().url().optional(),            // Custom documentation URL
    NEXT_PUBLIC_TERMS_URL:                z.string().url().optional(),            // Custom terms of service URL
    NEXT_PUBLIC_PRIVACY_URL:              z.string().url().optional(),            // Custom privacy policy URL
>>>>>>> d7fd4a96
  },

  // Variables available on both server and client
  shared: {
    NODE_ENV: z.enum(["development", "test", "production"]).optional(), // Runtime environment
    NEXT_TELEMETRY_DISABLED: z.string().optional(), // Disable Next.js telemetry collection
  },

  experimental__runtimeEnv: {
    NEXT_PUBLIC_APP_URL: process.env.NEXT_PUBLIC_APP_URL,
    NEXT_PUBLIC_VERCEL_URL: process.env.NEXT_PUBLIC_VERCEL_URL,
    NEXT_PUBLIC_SENTRY_DSN: process.env.NEXT_PUBLIC_SENTRY_DSN,
    NEXT_PUBLIC_BLOB_BASE_URL: process.env.NEXT_PUBLIC_BLOB_BASE_URL,
    NEXT_PUBLIC_BILLING_ENABLED: process.env.NEXT_PUBLIC_BILLING_ENABLED,
    NEXT_PUBLIC_GOOGLE_CLIENT_ID: process.env.NEXT_PUBLIC_GOOGLE_CLIENT_ID,
    NEXT_PUBLIC_RB2B_KEY: process.env.NEXT_PUBLIC_RB2B_KEY,
    NEXT_PUBLIC_GOOGLE_API_KEY: process.env.NEXT_PUBLIC_GOOGLE_API_KEY,
    NEXT_PUBLIC_GOOGLE_PROJECT_NUMBER:
      process.env.NEXT_PUBLIC_GOOGLE_PROJECT_NUMBER,
    NEXT_PUBLIC_SOCKET_URL: process.env.NEXT_PUBLIC_SOCKET_URL,
    NEXT_PUBLIC_WALLETCONNECT_PROJECT_ID:
      process.env.NEXT_PUBLIC_WALLETCONNECT_PROJECT_ID,
    NEXT_PUBLIC_BRAND_NAME: process.env.NEXT_PUBLIC_BRAND_NAME,
    NEXT_PUBLIC_BRAND_LOGO_URL: process.env.NEXT_PUBLIC_BRAND_LOGO_URL,
    NEXT_PUBLIC_BRAND_FAVICON_URL: process.env.NEXT_PUBLIC_BRAND_FAVICON_URL,
<<<<<<< HEAD
    NEXT_PUBLIC_BRAND_PRIMARY_COLOR:
      process.env.NEXT_PUBLIC_BRAND_PRIMARY_COLOR,
    NEXT_PUBLIC_BRAND_SECONDARY_COLOR:
      process.env.NEXT_PUBLIC_BRAND_SECONDARY_COLOR,
    NEXT_PUBLIC_BRAND_ACCENT_COLOR: process.env.NEXT_PUBLIC_BRAND_ACCENT_COLOR,
=======
>>>>>>> d7fd4a96
    NEXT_PUBLIC_CUSTOM_CSS_URL: process.env.NEXT_PUBLIC_CUSTOM_CSS_URL,
    NEXT_PUBLIC_SUPPORT_EMAIL: process.env.NEXT_PUBLIC_SUPPORT_EMAIL,
    NEXT_PUBLIC_DOCUMENTATION_URL: process.env.NEXT_PUBLIC_DOCUMENTATION_URL,
    NEXT_PUBLIC_TERMS_URL: process.env.NEXT_PUBLIC_TERMS_URL,
    NEXT_PUBLIC_PRIVACY_URL: process.env.NEXT_PUBLIC_PRIVACY_URL,
    NODE_ENV: process.env.NODE_ENV,
    NEXT_TELEMETRY_DISABLED: process.env.NEXT_TELEMETRY_DISABLED,
  },
});

// Need this utility because t3-env is returning string for boolean values.
export const isTruthy = (value: string | boolean | number | undefined) =>
  typeof value === 'string' ? value.toLowerCase() === 'true' || value === '1' : Boolean(value)

export { getEnv }<|MERGE_RESOLUTION|>--- conflicted
+++ resolved
@@ -1,6 +1,6 @@
-import { createEnv } from '@t3-oss/env-nextjs'
-import { env as runtimeEnv } from 'next-runtime-env'
-import { z } from 'zod'
+import { createEnv } from "@t3-oss/env-nextjs";
+import { env as runtimeEnv } from "next-runtime-env";
+import { z } from "zod";
 
 /**
  * Universal environment variable getter that works in both client and server contexts.
@@ -8,7 +8,8 @@
  * - Server-side: Falls back to process.env when runtimeEnv returns undefined
  * - Provides seamless Docker runtime variable support for NEXT_PUBLIC_ vars
  */
-const getEnv = (variable: string) => runtimeEnv(variable) ?? process.env[variable]
+const getEnv = (variable: string) =>
+  runtimeEnv(variable) ?? process.env[variable];
 
 // biome-ignore format: keep alignment for readability
 export const env = createEnv({
@@ -16,7 +17,6 @@
 
   server: {
     // Core Database & Authentication
-<<<<<<< HEAD
     DATABASE_URL: z.string().url(), // Primary database connection string
     BETTER_AUTH_URL: z.string().url(), // Base URL for Better Auth service
     BETTER_AUTH_SECRET: z.string().min(32), // Secret key for Better Auth JWT signing
@@ -25,30 +25,18 @@
     ALLOWED_LOGIN_DOMAINS: z.string().optional(), // Comma-separated list of allowed email domains for login
     ENCRYPTION_KEY: z.string().min(32), // Key for encrypting sensitive data
     INTERNAL_API_SECRET: z.string().min(32), // Secret for internal API authentication
-    SIM_AGENT_API_KEY: z.string().min(1).optional(), // Secret for internal sim agent API authentication
+    // Copilot/Sim Agent configuration
+    COPILOT_API_KEY: z.string().min(1).optional(), // API key for Copilot backend requests
+    SIM_AGENT_API_KEY: z.string().min(1).optional(), // API key for internal sim agent
     SIM_AGENT_API_URL: z.string().url().optional(), // URL for internal sim agent API
-=======
-    DATABASE_URL:                         z.string().url(),                       // Primary database connection string
-    BETTER_AUTH_URL:                      z.string().url(),                       // Base URL for Better Auth service
-    BETTER_AUTH_SECRET:                   z.string().min(32),                     // Secret key for Better Auth JWT signing
-    DISABLE_REGISTRATION:                 z.boolean().optional(),                 // Flag to disable new user registration
-    ALLOWED_LOGIN_EMAILS:                 z.string().optional(),                  // Comma-separated list of allowed email addresses for login
-    ALLOWED_LOGIN_DOMAINS:                z.string().optional(),                  // Comma-separated list of allowed email domains for login
-    ENCRYPTION_KEY:                       z.string().min(32),                     // Key for encrypting sensitive data
-    INTERNAL_API_SECRET:                  z.string().min(32),                     // Secret for internal API authentication
-    COPILOT_API_KEY:                      z.string().min(1).optional(),           // Secret for internal sim agent API authentication
-    SIM_AGENT_API_URL:                    z.string().url().optional(),            // URL for internal sim agent API
-    AGENT_API_DB_ENCRYPTION_KEY:          z.string().min(32).optional(),          // Key for encrypting sensitive data for sim agent
-    AGENT_API_NETWORK_ENCRYPTION_KEY:     z.string().min(32).optional(),          // Key for encrypting sensitive data for sim agent
->>>>>>> d7fd4a96
+    AGENT_API_DB_ENCRYPTION_KEY: z.string().min(32).optional(), // Encryption key for sim agent DB
+    AGENT_API_NETWORK_ENCRYPTION_KEY: z.string().min(32).optional(), // Encryption key for sim agent network
 
     // Database & Storage
     POSTGRES_URL: z.string().url().optional(), // Alternative PostgreSQL connection string
     REDIS_URL: z.string().url().optional(), // Redis connection string for caching/sessions
 
     // Payment & Billing
-<<<<<<< HEAD
-    BILLING_ENABLED: z.boolean().optional(), // Enable billing enforcement and usage tracking
     STRIPE_SECRET_KEY: z.string().min(1).optional(), // Stripe secret key for payment processing
     STRIPE_BILLING_WEBHOOK_SECRET: z.string().min(1).optional(), // Webhook secret for billing events
     STRIPE_WEBHOOK_SECRET: z.string().min(1).optional(), // General Stripe webhook secret
@@ -60,27 +48,13 @@
     TEAM_TIER_COST_LIMIT: z.number().optional(), // Cost limit for team tier users
     STRIPE_ENTERPRISE_PRICE_ID: z.string().min(1).optional(), // Stripe price ID for enterprise tier
     ENTERPRISE_TIER_COST_LIMIT: z.number().optional(), // Cost limit for enterprise tier users
-=======
-    STRIPE_SECRET_KEY:                    z.string().min(1).optional(),           // Stripe secret key for payment processing
-    STRIPE_BILLING_WEBHOOK_SECRET:        z.string().min(1).optional(),           // Webhook secret for billing events
-    STRIPE_WEBHOOK_SECRET:                z.string().min(1).optional(),           // General Stripe webhook secret
-    STRIPE_FREE_PRICE_ID:                 z.string().min(1).optional(),           // Stripe price ID for free tier
-    FREE_TIER_COST_LIMIT:                 z.number().optional(),                  // Cost limit for free tier users
-    STRIPE_PRO_PRICE_ID:                  z.string().min(1).optional(),           // Stripe price ID for pro tier
-    PRO_TIER_COST_LIMIT:                  z.number().optional(),                  // Cost limit for pro tier users
-    STRIPE_TEAM_PRICE_ID:                 z.string().min(1).optional(),           // Stripe price ID for team tier
-    TEAM_TIER_COST_LIMIT:                 z.number().optional(),                  // Cost limit for team tier users
-    STRIPE_ENTERPRISE_PRICE_ID:           z.string().min(1).optional(),           // Stripe price ID for enterprise tier
-    ENTERPRISE_TIER_COST_LIMIT:           z.number().optional(),                  // Cost limit for enterprise tier users
-    BILLING_ENABLED:                      z.boolean().optional(),                 // Enable billing enforcement and usage tracking
->>>>>>> d7fd4a96
+    BILLING_ENABLED: z.boolean().optional(), // Enable billing enforcement and usage tracking
 
     // Email & Communication
     RESEND_API_KEY: z.string().min(1).optional(), // Resend API key for transactional emails
     EMAIL_DOMAIN: z.string().min(1).optional(), // Domain for sending emails
 
     // AI/LLM Provider API Keys
-<<<<<<< HEAD
     OPENAI_API_KEY: z.string().min(1).optional(), // Primary OpenAI API key
     OPENAI_API_KEY_1: z.string().min(1).optional(), // Additional OpenAI API key for load balancing
     OPENAI_API_KEY_2: z.string().min(1).optional(), // Additional OpenAI API key for load balancing
@@ -93,39 +67,18 @@
     OLLAMA_URL: z.string().url().optional(), // Ollama local LLM server URL
     ELEVENLABS_API_KEY: z.string().min(1).optional(), // ElevenLabs API key for text-to-speech in deployed chat
     SERPER_API_KEY: z.string().min(1).optional(), // Serper API key for online search
-=======
-    OPENAI_API_KEY:                       z.string().min(1).optional(),           // Primary OpenAI API key
-    OPENAI_API_KEY_1:                     z.string().min(1).optional(),           // Additional OpenAI API key for load balancing
-    OPENAI_API_KEY_2:                     z.string().min(1).optional(),           // Additional OpenAI API key for load balancing
-    OPENAI_API_KEY_3:                     z.string().min(1).optional(),           // Additional OpenAI API key for load balancing
-    MISTRAL_API_KEY:                      z.string().min(1).optional(),           // Mistral AI API key
-    ANTHROPIC_API_KEY_1:                  z.string().min(1).optional(),           // Primary Anthropic Claude API key
-    ANTHROPIC_API_KEY_2:                  z.string().min(1).optional(),           // Additional Anthropic API key for load balancing
-    ANTHROPIC_API_KEY_3:                  z.string().min(1).optional(),           // Additional Anthropic API key for load balancing
-    OLLAMA_URL:                           z.string().url().optional(),            // Ollama local LLM server URL
-    ELEVENLABS_API_KEY:                   z.string().min(1).optional(),           // ElevenLabs API key for text-to-speech in deployed chat
-    SERPER_API_KEY:                       z.string().min(1).optional(),           // Serper API key for online search
->>>>>>> d7fd4a96
 
     // Azure OpenAI Configuration
     AZURE_OPENAI_ENDPOINT: z.string().url().optional(), // Azure OpenAI service endpoint
     AZURE_OPENAI_API_VERSION: z.string().optional(), // Azure OpenAI API version
 
     // Monitoring & Analytics
-<<<<<<< HEAD
     TELEMETRY_ENDPOINT: z.string().url().optional(), // Custom telemetry/analytics endpoint
     COST_MULTIPLIER: z.number().optional(), // Multiplier for cost calculations
     COPILOT_COST_MULTIPLIER: z.number().optional(), // Multiplier for copilot cost calculations
     SENTRY_ORG: z.string().optional(), // Sentry organization for error tracking
     SENTRY_PROJECT: z.string().optional(), // Sentry project for error tracking
     SENTRY_AUTH_TOKEN: z.string().optional(), // Sentry authentication token
-=======
-    TELEMETRY_ENDPOINT:                   z.string().url().optional(),            // Custom telemetry/analytics endpoint
-    COST_MULTIPLIER:                      z.number().optional(),                  // Multiplier for cost calculations
-    SENTRY_ORG:                           z.string().optional(),                  // Sentry organization for error tracking
-    SENTRY_PROJECT:                       z.string().optional(),                  // Sentry project for error tracking
-    SENTRY_AUTH_TOKEN:                    z.string().optional(),                  // Sentry authentication token
->>>>>>> d7fd4a96
 
     // External Services
     JWT_SECRET: z.string().min(1).optional(), // JWT signing secret for custom tokens
@@ -245,7 +198,6 @@
     NEXT_PUBLIC_GOOGLE_PROJECT_NUMBER: z.string().optional(), // Google project number for Drive picker
 
     // UI Branding & Whitelabeling
-<<<<<<< HEAD
     NEXT_PUBLIC_BRAND_NAME: z.string().optional(), // Custom brand name (defaults to "Sim")
     NEXT_PUBLIC_BRAND_LOGO_URL: z.string().url().optional(), // Custom logo URL
     NEXT_PUBLIC_BRAND_FAVICON_URL: z.string().url().optional(), // Custom favicon URL
@@ -260,16 +212,6 @@
     NEXT_PUBLIC_DOCUMENTATION_URL: z.string().url().optional(), // Custom documentation URL
     NEXT_PUBLIC_TERMS_URL: z.string().url().optional(), // Custom terms of service URL
     NEXT_PUBLIC_PRIVACY_URL: z.string().url().optional(), // Custom privacy policy URL
-=======
-    NEXT_PUBLIC_BRAND_NAME:               z.string().optional(),                  // Custom brand name (defaults to "Sim")
-    NEXT_PUBLIC_BRAND_LOGO_URL:           z.string().url().optional(),            // Custom logo URL
-    NEXT_PUBLIC_BRAND_FAVICON_URL:        z.string().url().optional(),            // Custom favicon URL
-    NEXT_PUBLIC_CUSTOM_CSS_URL:           z.string().url().optional(),            // Custom CSS stylesheet URL
-    NEXT_PUBLIC_SUPPORT_EMAIL:            z.string().email().optional(),          // Custom support email
-    NEXT_PUBLIC_DOCUMENTATION_URL:        z.string().url().optional(),            // Custom documentation URL
-    NEXT_PUBLIC_TERMS_URL:                z.string().url().optional(),            // Custom terms of service URL
-    NEXT_PUBLIC_PRIVACY_URL:              z.string().url().optional(),            // Custom privacy policy URL
->>>>>>> d7fd4a96
   },
 
   // Variables available on both server and client
@@ -295,14 +237,11 @@
     NEXT_PUBLIC_BRAND_NAME: process.env.NEXT_PUBLIC_BRAND_NAME,
     NEXT_PUBLIC_BRAND_LOGO_URL: process.env.NEXT_PUBLIC_BRAND_LOGO_URL,
     NEXT_PUBLIC_BRAND_FAVICON_URL: process.env.NEXT_PUBLIC_BRAND_FAVICON_URL,
-<<<<<<< HEAD
     NEXT_PUBLIC_BRAND_PRIMARY_COLOR:
       process.env.NEXT_PUBLIC_BRAND_PRIMARY_COLOR,
     NEXT_PUBLIC_BRAND_SECONDARY_COLOR:
       process.env.NEXT_PUBLIC_BRAND_SECONDARY_COLOR,
     NEXT_PUBLIC_BRAND_ACCENT_COLOR: process.env.NEXT_PUBLIC_BRAND_ACCENT_COLOR,
-=======
->>>>>>> d7fd4a96
     NEXT_PUBLIC_CUSTOM_CSS_URL: process.env.NEXT_PUBLIC_CUSTOM_CSS_URL,
     NEXT_PUBLIC_SUPPORT_EMAIL: process.env.NEXT_PUBLIC_SUPPORT_EMAIL,
     NEXT_PUBLIC_DOCUMENTATION_URL: process.env.NEXT_PUBLIC_DOCUMENTATION_URL,
@@ -315,6 +254,8 @@
 
 // Need this utility because t3-env is returning string for boolean values.
 export const isTruthy = (value: string | boolean | number | undefined) =>
-  typeof value === 'string' ? value.toLowerCase() === 'true' || value === '1' : Boolean(value)
-
-export { getEnv }+  typeof value === "string"
+    ? value.toLowerCase() === "true" || value === "1"
+    : Boolean(value);
+
+export { getEnv };